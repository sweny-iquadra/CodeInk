import type { Express } from "express";
import { createServer, type Server } from "http";
import { storage } from "./storage";
import { 
  insertLayoutSchema, 
  loginSchema, 
  registerSchema,
  createCategorySchema,
  createTagSchema,
  createTeamSchema,
  shareLayoutSchema,
  addCommentSchema,
  createVersionSchema
} from "@shared/schema";
import multer from "multer";
import { generateCodeFromDescription, analyzeImageAndGenerateCode, explainCode, improveLayout } from "./services/openai";
import { processDesignAssistantMessage, generateFrameworkRecommendation, analyzeLayoutAndSuggestImprovements } from "./services/design-assistant";
import { authService } from "./services/auth";
import { authenticateToken, optionalAuth } from "./middleware/auth";

// Configure multer for file uploads
const upload = multer({
  storage: multer.memoryStorage(),
  limits: {
    fileSize: 10 * 1024 * 1024, // 10MB limit
  },
  fileFilter: (req, file, cb) => {
    const allowedTypes = ['image/jpeg', 'image/jpg', 'image/png', 'application/pdf'];
    if (allowedTypes.includes(file.mimetype)) {
      cb(null, true);
    } else {
      cb(new Error('Invalid file type. Only JPG, PNG, and PDF files are allowed.'));
    }
  },
});

export async function registerRoutes(app: Express): Promise<Server> {
  // Authentication routes
  app.post("/api/auth/register", async (req, res) => {
    try {
      const validatedData = registerSchema.parse(req.body);
      const result = await authService.register(validatedData);
      res.status(201).json(result);
    } catch (error: unknown) {
      console.error("Registration error:", error);
      res.status(400).json({
        message: error instanceof Error ? error.message : "Registration failed"
      });
    }
  });

  app.post("/api/auth/login", async (req, res) => {
    try {
      const validatedData = loginSchema.parse(req.body);
      const result = await authService.login(validatedData);
      res.json(result);
    } catch (error: unknown) {
      console.error("Login error:", error);
      res.status(401).json({
        message: error instanceof Error ? error.message : "Login failed"
      });
    }
  });

  app.get("/api/auth/me", authenticateToken, async (req, res) => {
    try {
      const token = req.headers.authorization?.split(' ')[1];
      if (!token) {
        return res.status(401).json({ message: "No token provided" });
      }

      const user = await authService.getCurrentUser(token);
      if (!user) {
        return res.status(404).json({ message: "User not found" });
      }

      res.json({ user });
    } catch (error: unknown) {
      console.error("Get current user error:", error);
      res.status(500).json({ message: "Failed to get user information" });
    }
  });

  app.post("/api/auth/refresh", async (req, res) => {
    try {
      const { token } = req.body;
      if (!token) {
        return res.status(400).json({ message: "Token is required" });
      }

      const newToken = await authService.refreshToken(token);
      res.json({ token: newToken });
    } catch (error: unknown) {
      console.error("Token refresh error:", error);
      res.status(401).json({ message: "Invalid token" });
    }
  });

  // Generate code from text description (protected)
  app.post("/api/generate-from-text", authenticateToken, async (req, res) => {
    try {
<<<<<<< HEAD
      const { description, additionalContext, isPublic, categoryId } = req.body;
=======
      const { description, additionalContext, isPublic } = req.body;
>>>>>>> 9c2f7a3a

      if (!description) {
        return res.status(400).json({ message: "Description is required" });
      }

      const result = await generateCodeFromDescription({
        description,
        additionalContext,
      });

      // Save to storage with user association
      const layout = await storage.createLayout({
        title: result.title,
        description: result.description,
        inputMethod: "describe",
        generatedCode: result.html,
        additionalContext,
        userId: req.user!.userId,
<<<<<<< HEAD
        isPublic: Boolean(isPublic),
        categoryId: categoryId ? parseInt(categoryId) : null,
        versionNumber: "v1.0",
        changesDescription: "Initial version created from text description"
=======
        isPublic: isPublic ?? false,
>>>>>>> 9c2f7a3a
      });

      res.json({ ...result, id: layout.id });
    } catch (error: unknown) {
      console.error("Error generating code from text:", error);
      res.status(500).json({ message: error instanceof Error ? error.message : "Unknown error" });
    }
  });

  // Generate code from uploaded image (protected)
  app.post("/api/generate-from-image", authenticateToken, upload.single("image"), async (req, res) => {
    try {
      if (!req.file) {
        return res.status(400).json({ message: "Image file is required" });
      }

<<<<<<< HEAD
      const { additionalContext, isPublic, categoryId } = req.body;
=======
      const { additionalContext, isPublic } = req.body;
>>>>>>> 9c2f7a3a
      const imageBase64 = req.file.buffer.toString("base64");

      const result = await analyzeImageAndGenerateCode(imageBase64, additionalContext);

      // Save to storage with user association
      const layout = await storage.createLayout({
        title: result.title,
        description: result.description,
        inputMethod: "upload",
        generatedCode: result.html,
        additionalContext,
        userId: req.user!.userId,
<<<<<<< HEAD
        isPublic: Boolean(isPublic === 'true'),
        categoryId: categoryId ? parseInt(categoryId) : null,
        versionNumber: "v1.0",
        changesDescription: "Initial version created from uploaded image"
=======
        isPublic: isPublic === 'true',
>>>>>>> 9c2f7a3a
      });

      res.json({ ...result, id: layout.id });
    } catch (error: unknown) {
      console.error("Error generating code from image:", error);
      res.status(500).json({ message: error instanceof Error ? error.message : "Unknown error" });
    }
  });

  // Get user's recent layouts (protected)
  app.get("/api/layouts", authenticateToken, async (req, res) => {
    try {
      const limit = parseInt(req.query.limit as string) || 3;
      const layouts = await storage.getUserLayouts(req.user!.userId, limit);
      res.json(layouts);
    } catch (error: unknown) {
      console.error("Error fetching layouts:", error);
      res.status(500).json({ message: error instanceof Error ? error.message : "Unknown error" });
    }
  });

  // Get recent public layouts for gallery
  app.get("/api/public-layouts", async (req, res) => {
    try {
      const limit = parseInt(req.query.limit as string) || 10;
      const layouts = await storage.getPublicLayouts(limit);
      res.json(layouts);
    } catch (error: unknown) {
      console.error("Error fetching public layouts:", error);
      res.status(500).json({ message: error instanceof Error ? error.message : "Unknown error" });
    }
  });

  // Update layout visibility (make public/private)
  app.patch("/api/layouts/:id/visibility", async (req, res) => {
    try {
      const id = parseInt(req.params.id);
      const { isPublic } = req.body;

      if (typeof isPublic !== 'boolean') {
        return res.status(400).json({ message: "isPublic must be a boolean" });
      }

      const layout = await storage.updateLayoutVisibility(id, isPublic, req.user!.userId);

      if (!layout) {
        return res.status(404).json({ message: "Layout not found" });
      }

      res.json(layout);
    } catch (error) {
      console.error("Error updating layout visibility:", error);
      res.status(500).json({ message: error instanceof Error ? error.message : 'Unknown error' });
    }
  });

  // Get specific layout
  app.get("/api/layouts/:id", async (req, res) => {
    try {
      const id = parseInt(req.params.id);
      const layout = await storage.getLayout(id);

      if (!layout) {
        return res.status(404).json({ message: "Layout not found" });
      }

      res.json(layout);
    } catch (error) {
      console.error("Error fetching layout:", error);
      res.status(500).json({ message: error instanceof Error ? error.message : 'Unknown error' });
    }
  });

  // Explain code
  app.post("/api/explain-code", async (req, res) => {
    try {
      const { code } = req.body;

      if (!code) {
        return res.status(400).json({ message: "Code is required" });
      }

      const explanation = await explainCode(code);
      res.json({ explanation });
    } catch (error) {
      console.error("Error explaining code:", error);
      res.status(500).json({ message: error instanceof Error ? error.message : 'Unknown error' });
    }
  });

  // Improve layout
  app.post("/api/improve-layout", authenticateToken, async (req, res) => {
    try {
      const { code, feedback, originalLayoutId } = req.body;

      console.log("Improve layout request:", { originalLayoutId, hasCode: !!code, feedback: feedback?.substring(0, 50) });

      if (!code) {
        return res.status(400).json({ message: "Code is required" });
      }

      const result = await improveLayout(code, feedback);

      // Always try to create a version if we have an original layout ID
      if (originalLayoutId && !isNaN(originalLayoutId)) {
        console.log(`Creating version for layout ID: ${originalLayoutId}`);
        // Get the original layout to determine the next version number
        const originalLayout = await storage.getLayout(originalLayoutId);
        if (originalLayout && originalLayout.userId === req.user!.userId) {
          // Get existing versions to determine next version number
          const versions = await storage.getLayoutVersions(originalLayoutId);
          const nextVersionNumber = `v1.${versions.length + 1}`;
          
          console.log(`Creating version ${nextVersionNumber} for layout: ${originalLayout.title}`);
          
          const versionLayout = await storage.createLayoutVersion(originalLayoutId, {
            title: originalLayout.title, // Keep the same title as original
            description: originalLayout.description, // Keep original description  
            inputMethod: "improve",
            generatedCode: result.html,
            additionalContext: feedback,
            userId: req.user!.userId,
            isPublic: originalLayout.isPublic,
            categoryId: originalLayout.categoryId,
            versionNumber: nextVersionNumber,
            changesDescription: `Improved layout: ${feedback || "AI-suggested enhancements"}`
          });
          
          console.log(`Version created with ID: ${versionLayout.id}, version: ${nextVersionNumber}`);
          return res.json({ 
            ...result, 
            id: versionLayout.id, 
            versionNumber: nextVersionNumber,
            title: originalLayout.title // Return original title 
          });
        } else {
          console.log(`Original layout not found or user doesn't own it: ${originalLayoutId}`);
        }
      } else {
        console.log(`No valid originalLayoutId provided: ${originalLayoutId}`);
      }

      // Create new layout if no original layout ID or user doesn't own it
      console.log("Creating new standalone improved layout");
      const layout = await storage.createLayout({
        title: `Improved: ${result.title}`,
        description: result.description,
        inputMethod: "improve",
        generatedCode: result.html,
        additionalContext: feedback,
        userId: req.user!.userId,
        isPublic: false,
        categoryId: null,
        versionNumber: "v1.0",
        changesDescription: "Initial version created from improvement"
      });

      res.json({ ...result, id: layout.id });
    } catch (error) {
      console.error("Error improving layout:", error);
      res.status(500).json({ message: error instanceof Error ? error.message : 'Unknown error' });
    }
  });

  // AI Design Assistant Chatbot endpoints
  app.post("/api/design-assistant/chat", async (req, res) => {
    try {
      const { message, currentLayout, conversationHistory } = req.body;

      if (!message) {
        return res.status(400).json({ message: "Message is required" });
      }

      const result = await processDesignAssistantMessage({
        message,
        currentLayout,
        conversationHistory
      });

      res.json(result);
    } catch (error: unknown) {
      console.error("Error in design assistant chat:", error);
      res.status(500).json({ message: error instanceof Error ? error.message : "Unknown error" });
    }
  });

  app.post("/api/design-assistant/framework-recommendation", async (req, res) => {
    try {
      const { requirements } = req.body;

      if (!requirements) {
        return res.status(400).json({ message: "Requirements are required" });
      }

      const result = await generateFrameworkRecommendation(requirements);
      res.json(result);
    } catch (error: unknown) {
      console.error("Error generating framework recommendation:", error);
      res.status(500).json({ message: error instanceof Error ? error.message : "Unknown error" });
    }
  });

  app.post("/api/design-assistant/analyze-layout", async (req, res) => {
    try {
      const { htmlCode } = req.body;

      if (!htmlCode) {
        return res.status(400).json({ message: "HTML code is required" });
      }

      const result = await analyzeLayoutAndSuggestImprovements(htmlCode);
      res.json(result);
    } catch (error: unknown) {
      console.error("Error analyzing layout:", error);
      res.status(500).json({ message: error instanceof Error ? error.message : "Unknown error" });
    }
  });

  // ===== PROJECT MANAGEMENT ROUTES =====

  // Category management routes
  app.post("/api/categories", authenticateToken, async (req, res) => {
    try {
      const validatedData = createCategorySchema.parse(req.body);
      const category = await storage.createCategory({
        ...validatedData,
        userId: req.user!.userId,
      });
      res.status(201).json(category);
    } catch (error: unknown) {
      console.error("Error creating category:", error);
      res.status(400).json({ message: error instanceof Error ? error.message : "Failed to create category" });
    }
  });

  app.get("/api/categories", authenticateToken, async (req, res) => {
    try {
      const categories = await storage.getUserCategories(req.user!.userId);
      res.json(categories);
    } catch (error: unknown) {
      console.error("Error fetching categories:", error);
      res.status(500).json({ message: "Failed to fetch categories" });
    }
  });

  app.put("/api/categories/:id", authenticateToken, async (req, res) => {
    try {
      const categoryId = parseInt(req.params.id);
      const validatedData = createCategorySchema.partial().parse(req.body);
      const category = await storage.updateCategory(categoryId, validatedData, req.user!.userId);
      
      if (!category) {
        return res.status(404).json({ message: "Category not found" });
      }
      
      res.json(category);
    } catch (error: unknown) {
      console.error("Error updating category:", error);
      res.status(400).json({ message: error instanceof Error ? error.message : "Failed to update category" });
    }
  });

  app.delete("/api/categories/:id", authenticateToken, async (req, res) => {
    try {
      const categoryId = parseInt(req.params.id);
      const success = await storage.deleteCategory(categoryId, req.user!.userId);
      
      if (!success) {
        return res.status(404).json({ message: "Category not found" });
      }
      
      res.status(204).send();
    } catch (error: unknown) {
      console.error("Error deleting category:", error);
      res.status(500).json({ message: "Failed to delete category" });
    }
  });

  // Tag management routes
  app.post("/api/tags", authenticateToken, async (req, res) => {
    try {
      const validatedData = createTagSchema.parse(req.body);
      const tag = await storage.createTag({
        ...validatedData,
        userId: req.user!.userId,
      });
      res.status(201).json(tag);
    } catch (error: unknown) {
      console.error("Error creating tag:", error);
      res.status(400).json({ message: error instanceof Error ? error.message : "Failed to create tag" });
    }
  });

  app.get("/api/tags", authenticateToken, async (req, res) => {
    try {
      const tags = await storage.getUserTags(req.user!.userId);
      res.json(tags);
    } catch (error: unknown) {
      console.error("Error fetching tags:", error);
      res.status(500).json({ message: "Failed to fetch tags" });
    }
  });

  app.post("/api/layouts/:layoutId/tags/:tagId", authenticateToken, async (req, res) => {
    try {
      const layoutId = parseInt(req.params.layoutId);
      const tagId = parseInt(req.params.tagId);
      const layoutTag = await storage.addTagToLayout(layoutId, tagId);
      res.status(201).json(layoutTag);
    } catch (error: unknown) {
      console.error("Error adding tag to layout:", error);
      res.status(400).json({ message: "Failed to add tag to layout" });
    }
  });

  app.delete("/api/layouts/:layoutId/tags/:tagId", authenticateToken, async (req, res) => {
    try {
      const layoutId = parseInt(req.params.layoutId);
      const tagId = parseInt(req.params.tagId);
      
      if (isNaN(layoutId) || isNaN(tagId)) {
        return res.status(400).json({ message: "Invalid layout ID or tag ID" });
      }
      
      console.log("Removing tag from layout:", { layoutId, tagId });
      const success = await storage.removeTagFromLayout(layoutId, tagId);
      
      if (!success) {
        return res.status(404).json({ message: "Tag not found on layout" });
      }
      
      res.status(204).send();
    } catch (error: unknown) {
      console.error("Error removing tag from layout:", error);
      res.status(500).json({ message: "Failed to remove tag from layout" });
    }
  });

  app.get("/api/layouts/:layoutId/tags", async (req, res) => {
    try {
      const layoutId = parseInt(req.params.layoutId);
      
      if (isNaN(layoutId)) {
        return res.status(400).json({ message: "Invalid layout ID" });
      }
      
      console.log("Fetching tags for layout:", layoutId);
      const tags = await storage.getLayoutTags(layoutId);
      res.json(tags);
    } catch (error: unknown) {
      console.error("Error fetching layout tags:", error);
      res.status(500).json({ message: "Failed to fetch layout tags" });
    }
  });

  // Version control routes
  app.post("/api/layouts/:id/versions", authenticateToken, async (req, res) => {
    try {
      const parentId = parseInt(req.params.id);
      const { versionNumber, changesDescription } = req.body;
      
      // Get the original layout to copy its content
      const originalLayout = await storage.getLayout(parentId);
      if (!originalLayout) {
        return res.status(404).json({ message: "Original layout not found" });
      }
      
      const version = await storage.createLayoutVersion(parentId, {
        title: originalLayout.title,
        description: originalLayout.description,
        htmlCode: originalLayout.htmlCode,
        generatedCode: originalLayout.generatedCode || originalLayout.htmlCode,
        inputMethod: originalLayout.inputMethod || 'text',
        framework: originalLayout.framework || 'tailwind',
        versionNumber,
        changesDescription,
        userId: req.user!.userId,
        isPublic: originalLayout.isPublic
      });
      
      res.status(201).json(version);
    } catch (error: unknown) {
      console.error("Error creating layout version:", error);
      res.status(400).json({ message: error instanceof Error ? error.message : "Failed to create version" });
    }
  });

  app.get("/api/layouts/:id/versions", authenticateToken, async (req, res) => {
    try {
      const layoutId = parseInt(req.params.id);
      const versions = await storage.getLayoutVersions(layoutId);
      res.json(versions);
    } catch (error: unknown) {
      console.error("Error fetching layout versions:", error);
      res.status(500).json({ message: "Failed to fetch versions" });
    }
  });

  app.get("/api/layouts/:id/history", authenticateToken, async (req, res) => {
    try {
      const layoutId = parseInt(req.params.id);
      if (isNaN(layoutId)) {
        return res.status(400).json({ message: "Invalid layout ID" });
      }
      
      const history = await storage.getLayoutVersionHistory(layoutId);
      res.json(history);
    } catch (error: unknown) {
      console.error("Error fetching layout history:", error);
      res.status(500).json({ message: "Failed to fetch layout history" });
    }
  });

  // Team management routes
  app.post("/api/teams", authenticateToken, async (req, res) => {
    try {
      const validatedData = createTeamSchema.parse(req.body);
      const team = await storage.createTeam({
        ...validatedData,
        createdBy: req.user!.userId,
      });
      res.status(201).json(team);
    } catch (error: unknown) {
      console.error("Error creating team:", error);
      res.status(400).json({ message: error instanceof Error ? error.message : "Failed to create team" });
    }
  });

  app.get("/api/teams", authenticateToken, async (req, res) => {
    try {
      const teams = await storage.getUserTeams(req.user!.userId);
      res.json(teams);
    } catch (error: unknown) {
      console.error("Error fetching teams:", error);
      res.status(500).json({ message: "Failed to fetch teams" });
    }
  });

  app.post("/api/teams/:teamId/members", authenticateToken, async (req, res) => {
    try {
      const teamId = parseInt(req.params.teamId);
      const { userId, role = "member" } = req.body;
      
      const teamMember = await storage.addTeamMember({
        teamId,
        userId,
        role,
      });
      
      res.status(201).json(teamMember);
    } catch (error: unknown) {
      console.error("Error adding team member:", error);
      res.status(400).json({ message: "Failed to add team member" });
    }
  });

  app.get("/api/teams/:teamId/members", authenticateToken, async (req, res) => {
    try {
      const teamId = parseInt(req.params.teamId);
      const members = await storage.getTeamMembers(teamId);
      res.json(members);
    } catch (error: unknown) {
      console.error("Error fetching team members:", error);
      res.status(500).json({ message: "Failed to fetch team members" });
    }
  });

  // Sharing and collaboration routes
  app.post("/api/layouts/share", authenticateToken, async (req, res) => {
    try {
      const validatedData = shareLayoutSchema.parse(req.body);
      const share = await storage.shareLayout({
        ...validatedData,
        sharedBy: req.user!.userId,
      });
      res.status(201).json(share);
    } catch (error: unknown) {
      console.error("Error sharing layout:", error);
      res.status(400).json({ message: error instanceof Error ? error.message : "Failed to share layout" });
    }
  });

  app.get("/api/layouts/shared", authenticateToken, async (req, res) => {
    try {
      if (!req.user?.userId || typeof req.user.userId !== 'number' || isNaN(req.user.userId)) {
        console.error("Invalid user ID for shared layouts:", req.user?.userId);
        return res.status(400).json({ message: "Invalid user ID" });
      }
      
      const sharedLayouts = await storage.getSharedLayouts(req.user.userId);
      res.json(sharedLayouts);
    } catch (error: unknown) {
      console.error("Error fetching shared layouts:", error);
      res.status(500).json({ message: "Failed to fetch shared layouts" });
    }
  });

  // Get layouts by category
  app.get("/api/categories/:categoryId/layouts", authenticateToken, async (req, res) => {
    try {
      const categoryId = parseInt(req.params.categoryId);
      if (isNaN(categoryId)) {
        return res.status(400).json({ message: "Invalid category ID" });
      }
      
      if (!req.user?.userId || typeof req.user.userId !== 'number') {
        return res.status(400).json({ message: "Invalid user ID" });
      }
      
      const layouts = await storage.getLayoutsByCategory(categoryId, req.user.userId);
      res.json(layouts);
    } catch (error: unknown) {
      console.error("Error fetching layouts by category:", error);
      res.status(500).json({ message: "Failed to fetch layouts by category" });
    }
  });

  // Comments routes
  app.post("/api/layouts/:layoutId/comments", authenticateToken, async (req, res) => {
    try {
      const layoutId = parseInt(req.params.layoutId);
      const validatedData = addCommentSchema.parse({ ...req.body, layoutId });
      
      const comment = await storage.addComment({
        ...validatedData,
        userId: req.user!.userId,
      });
      
      res.status(201).json(comment);
    } catch (error: unknown) {
      console.error("Error adding comment:", error);
      res.status(400).json({ message: error instanceof Error ? error.message : "Failed to add comment" });
    }
  });

  app.get("/api/layouts/:layoutId/comments", async (req, res) => {
    try {
      const layoutId = parseInt(req.params.layoutId);
      const comments = await storage.getLayoutComments(layoutId);
      res.json(comments);
    } catch (error: unknown) {
      console.error("Error fetching comments:", error);
      res.status(500).json({ message: "Failed to fetch comments" });
    }
  });

  app.patch("/api/comments/:commentId/resolve", authenticateToken, async (req, res) => {
    try {
      const commentId = parseInt(req.params.commentId);
      const comment = await storage.resolveComment(commentId, req.user!.userId);
      
      if (!comment) {
        return res.status(404).json({ message: "Comment not found" });
      }
      
      res.json(comment);
    } catch (error: unknown) {
      console.error("Error resolving comment:", error);
      res.status(500).json({ message: "Failed to resolve comment" });
    }
  });

  // Search and filtering routes
  app.get("/api/layouts/search", authenticateToken, async (req, res) => {
    try {
      const { q: query, categoryId, tagIds, isPublic, dateFrom, dateTo } = req.query;
      
      const filters: any = {};
      if (categoryId && categoryId !== "undefined" && categoryId !== "null") {
        const parsedCategoryId = parseInt(categoryId as string);
        if (!isNaN(parsedCategoryId)) {
          filters.categoryId = parsedCategoryId;
        }
      }
      if (tagIds && tagIds !== "undefined" && tagIds !== "null") {
        const tagIdArray = (tagIds as string).split(',').map(id => parseInt(id)).filter(id => !isNaN(id));
        if (tagIdArray.length > 0) {
          filters.tagIds = tagIdArray;
        }
      }
      if (isPublic !== undefined) filters.isPublic = isPublic === 'true';
      if (dateFrom && dateFrom !== "undefined") filters.dateFrom = new Date(dateFrom as string);
      if (dateTo && dateTo !== "undefined") filters.dateTo = new Date(dateTo as string);
      
      if (!req.user?.userId || isNaN(req.user.userId)) {
        return res.status(400).json({ message: "Invalid user ID" });
      }
      
      const layouts = await storage.searchLayouts(req.user.userId, query as string || '', filters);
      res.json(layouts);
    } catch (error: unknown) {
      console.error("Error searching layouts:", error);
      res.status(500).json({ message: "Failed to search layouts" });
    }
  });

  const httpServer = createServer(app);
  return httpServer;
}<|MERGE_RESOLUTION|>--- conflicted
+++ resolved
@@ -99,11 +99,8 @@
   // Generate code from text description (protected)
   app.post("/api/generate-from-text", authenticateToken, async (req, res) => {
     try {
-<<<<<<< HEAD
       const { description, additionalContext, isPublic, categoryId } = req.body;
-=======
-      const { description, additionalContext, isPublic } = req.body;
->>>>>>> 9c2f7a3a
+
 
       if (!description) {
         return res.status(400).json({ message: "Description is required" });
@@ -122,14 +119,10 @@
         generatedCode: result.html,
         additionalContext,
         userId: req.user!.userId,
-<<<<<<< HEAD
         isPublic: Boolean(isPublic),
         categoryId: categoryId ? parseInt(categoryId) : null,
         versionNumber: "v1.0",
         changesDescription: "Initial version created from text description"
-=======
-        isPublic: isPublic ?? false,
->>>>>>> 9c2f7a3a
       });
 
       res.json({ ...result, id: layout.id });
@@ -146,11 +139,8 @@
         return res.status(400).json({ message: "Image file is required" });
       }
 
-<<<<<<< HEAD
       const { additionalContext, isPublic, categoryId } = req.body;
-=======
-      const { additionalContext, isPublic } = req.body;
->>>>>>> 9c2f7a3a
+
       const imageBase64 = req.file.buffer.toString("base64");
 
       const result = await analyzeImageAndGenerateCode(imageBase64, additionalContext);
@@ -163,14 +153,10 @@
         generatedCode: result.html,
         additionalContext,
         userId: req.user!.userId,
-<<<<<<< HEAD
         isPublic: Boolean(isPublic === 'true'),
         categoryId: categoryId ? parseInt(categoryId) : null,
         versionNumber: "v1.0",
         changesDescription: "Initial version created from uploaded image"
-=======
-        isPublic: isPublic === 'true',
->>>>>>> 9c2f7a3a
       });
 
       res.json({ ...result, id: layout.id });
