import { useState } from "react";
import { useMutation, useQueryClient } from "@tanstack/react-query";
import { apiRequest } from "@/lib/queryClient";
import { Header } from "@/components/header";
import { Footer } from "@/components/footer";
import { InputPanel } from "@/components/input-panel";
import { OutputPanel } from "@/components/output-panel";
import { HistoryPanel } from "@/components/history-panel";
import { Gallery } from "@/components/gallery";
import { LoadingModal } from "@/components/loading-modal";
import { DesignAssistant } from "@/components/design-assistant";
import { ProjectManagement } from "@/components/project-management";
import { Tabs, TabsContent, TabsList, TabsTrigger } from "@/components/ui/tabs";
import { useToast } from "@/hooks/use-toast";
import { Home as HomeIcon, Image, Folder } from "lucide-react";
import type { GeneratedLayout } from "@shared/schema";

interface GenerationResult {
  html: string;
  title: string;
  description: string;
  id: number;
  versionNumber?: string;
}

export default function Home() {
  const [currentCode, setCurrentCode] = useState("");
  const [currentTitle, setCurrentTitle] = useState("");
  const [currentLayoutId, setCurrentLayoutId] = useState<number | null>(null);
  const [isReady, setIsReady] = useState(false);
  const [abortController, setAbortController] = useState<AbortController | null>(null);
  const [outputTab, setOutputTab] = useState("code");
  const [selectedLayoutForManagement, setSelectedLayoutForManagement] = useState<GeneratedLayout | undefined>(undefined);
  const { toast } = useToast();
  const queryClient = useQueryClient();

  const generateFromTextMutation = useMutation({
<<<<<<< HEAD
    mutationFn: async ({ description, additionalContext, isPublic, categoryId }: { description: string; additionalContext?: string; isPublic?: boolean; categoryId?: number }) => {
=======
    mutationFn: async ({ description, additionalContext, isPublic }: { description: string; additionalContext?: string; isPublic?: boolean }) => {
>>>>>>> 9c2f7a3a
      const controller = new AbortController();
      setAbortController(controller);
      
      const response = await apiRequest("POST", "/api/generate-from-text", {
        description,
        additionalContext,
<<<<<<< HEAD
        isPublic: isPublic || false,
        categoryId,
=======
        isPublic,
>>>>>>> 9c2f7a3a
      }, controller.signal);
      return response.json();
    },
    onSuccess: (data: GenerationResult) => {
      setCurrentCode(data.html);
      setCurrentTitle(data.title);
      setCurrentLayoutId(data.id);
      setIsReady(true);
      setOutputTab("preview"); // Auto-switch to preview for live preview
      setAbortController(null);
      queryClient.invalidateQueries({ queryKey: ["/api/layouts"] });
      toast({
        title: "Code generated successfully!",
        description: "Your HTML layout has been created.",
      });
    },
    onError: (error) => {
      setAbortController(null);
      if (error.name === 'AbortError') {
        toast({
          title: "Generation cancelled",
          description: "Code generation was cancelled by user.",
        });
        return;
      }
      toast({
        variant: "destructive",
        title: "Generation failed",
        description: error.message,
      });
    },
  });

  const generateFromImageMutation = useMutation({
<<<<<<< HEAD
    mutationFn: async ({ file, additionalContext, isPublic, categoryId }: { file: File; additionalContext?: string; isPublic?: boolean; categoryId?: number }) => {
=======
    mutationFn: async ({ file, additionalContext, isPublic }: { file: File; additionalContext?: string; isPublic?: boolean }) => {
>>>>>>> 9c2f7a3a
      const controller = new AbortController();
      setAbortController(controller);
      
      const formData = new FormData();
      formData.append("image", file);
      if (additionalContext) {
        formData.append("additionalContext", additionalContext);
      }
<<<<<<< HEAD
      formData.append("isPublic", String(isPublic || false));
      if (categoryId) {
        formData.append("categoryId", String(categoryId));
=======
      if (isPublic !== undefined) {
        formData.append("isPublic", String(isPublic));
>>>>>>> 9c2f7a3a
      }

      // Use authenticated fetch with JWT token for file uploads
      const accessToken = localStorage.getItem("auth_token");
      const headers: Record<string, string> = {};
      if (accessToken) {
        headers["Authorization"] = `Bearer ${accessToken}`;
      }

      const response = await fetch("/api/generate-from-image", {
        method: "POST",
        headers,
        body: formData,
        credentials: "include",
        signal: controller.signal,
      });

      if (!response.ok) {
        const errorText = await response.text();
        throw new Error(errorText || response.statusText);
      }

      return response.json();
    },
    onSuccess: (data: GenerationResult) => {
      setCurrentCode(data.html);
      setCurrentTitle(data.title);
      setCurrentLayoutId(data.id);
      setIsReady(true);
      setOutputTab("preview"); // Auto-switch to preview for live preview
      setAbortController(null);
      queryClient.invalidateQueries({ queryKey: ["/api/layouts"] });
      toast({
        title: "Code generated from image!",
        description: "Your layout has been analyzed and converted to HTML.",
      });
    },
    onError: (error) => {
      setAbortController(null);
      if (error.name === 'AbortError') {
        toast({
          title: "Generation cancelled",
          description: "Image generation was cancelled by user.",
        });
        return;
      }
      toast({
        variant: "destructive",
        title: "Image analysis failed",
        description: error.message,
      });
    },
  });

  const improveMutation = useMutation({
    mutationFn: async (feedback: string) => {
      const controller = new AbortController();
      setAbortController(controller);
      
      console.log("Improving layout with currentLayoutId:", currentLayoutId);
      
      const response = await apiRequest("POST", "/api/improve-layout", {
        code: currentCode,
        feedback,
        originalLayoutId: currentLayoutId,
      }, controller.signal);
      return response.json();
    },
    onSuccess: (data: GenerationResult) => {
      setCurrentCode(data.html);
      setCurrentTitle(data.title);
      setCurrentLayoutId(data.id);
      setIsReady(true);
      setOutputTab("preview"); // Auto-switch to preview for live preview
      setAbortController(null);
      queryClient.invalidateQueries({ queryKey: ["/api/layouts"] });
      toast({
        title: "Layout improved!",
        description: data.versionNumber ? `Version ${data.versionNumber} created with improvements.` : "Your layout has been enhanced based on AI feedback.",
      });
    },
    onError: (error) => {
      setAbortController(null);
      if (error.name === 'AbortError') {
        toast({
          title: "Improvement cancelled",
          description: "Layout improvement was cancelled by user.",
        });
        return;
      }
      toast({
        variant: "destructive",
        title: "Improvement failed",
        description: error.message,
      });
    },
  });

  const handleGenerate = (data: { 
    type: 'text' | 'image'; 
    description?: string; 
    additionalContext?: string; 
    file?: File;
    isPublic?: boolean;
<<<<<<< HEAD
    categoryId?: number;
=======
>>>>>>> 9c2f7a3a
  }) => {
    if (data.type === 'text' && data.description) {
      generateFromTextMutation.mutate({
        description: data.description,
        additionalContext: data.additionalContext,
<<<<<<< HEAD
        isPublic: data.isPublic,
        categoryId: data.categoryId,
=======
        isPublic: data.isPublic ?? false,
>>>>>>> 9c2f7a3a
      });
    } else if (data.type === 'image' && data.file) {
      generateFromImageMutation.mutate({
        file: data.file,
        additionalContext: data.additionalContext,
<<<<<<< HEAD
        isPublic: data.isPublic,
        categoryId: data.categoryId,
=======
        isPublic: data.isPublic ?? false,
>>>>>>> 9c2f7a3a
      });
    }
  };

  const handleSelectLayout = (layout: GeneratedLayout) => {
    console.log("Selecting layout with ID:", layout.id);
    setCurrentCode(layout.generatedCode);
    setCurrentTitle(layout.title);
    setCurrentLayoutId(layout.id);
    setIsReady(true);
    setOutputTab("preview"); // Auto-switch to preview when selecting layout
    toast({
      title: "Layout loaded",
      description: `Loaded "${layout.title}" from history.`,
    });
  };

  const handleSelectLayoutForManagement = (layout: GeneratedLayout) => {
    setSelectedLayoutForManagement(layout);
    toast({
      title: "Layout selected",
      description: `Selected "${layout.title}" for project management.`,
    });
  };

  const handleLayoutImproved = (improvedLayout: { html: string; title: string; description: string }) => {
    setCurrentCode(improvedLayout.html);
    setCurrentTitle(improvedLayout.title);
    setIsReady(true);
    queryClient.invalidateQueries({ queryKey: ["/api/layouts"] });
  };

<<<<<<< HEAD
  const handleAssistantCodeGenerate = (description: string, additionalContext?: string, isPublic?: boolean, categoryId?: number) => {
    generateFromTextMutation.mutate({
      description,
      additionalContext,
      isPublic: isPublic ?? false, // Default to private if not specified
      categoryId,
=======
  const handleAssistantCodeGenerate = (description: string, additionalContext?: string, isPublic?: boolean) => {
    generateFromTextMutation.mutate({
      description,
      additionalContext,
      isPublic: isPublic ?? false,
>>>>>>> 9c2f7a3a
    });
  };

  const handleAssistantCodeImprove = (feedback: string) => {
    if (currentCode) {
      // Use the improve layout API
      improveMutation.mutate(feedback);
    }
  };

  const handleCancelGeneration = () => {
    if (abortController) {
      abortController.abort();
      setAbortController(null);
    }
  };

  const isLoading = generateFromTextMutation.isPending || generateFromImageMutation.isPending || improveMutation.isPending;

  return (
    <div className="min-h-screen bg-gradient-to-br from-background via-muted/30 to-background">
      <Header />
      
      {/* Hero Section */}
      <div className="border-b border-border bg-gradient-to-r from-background to-muted/50">
        <div className="max-w-7xl mx-auto px-4 sm:px-6 lg:px-8 py-12">
          <div className="text-center space-y-4">
            <h1 className="text-4xl lg:text-6xl font-bold text-foreground tracking-tight">
              Transform Ideas into
              <span className="bg-gradient-to-r from-primary to-purple-600 bg-clip-text text-transparent"> Code</span>
            </h1>
            <p className="text-xl text-muted-foreground max-w-3xl mx-auto">
              Upload sketches, describe layouts, or share screenshots. Our AI instantly generates responsive HTML and Tailwind CSS code ready for production.
            </p>
          </div>
        </div>
      </div>
      
      <div className="max-w-7xl mx-auto px-4 sm:px-6 lg:px-8 py-12">
        <Tabs defaultValue="create" className="w-full">
          <TabsList className="grid w-full grid-cols-3 mb-8">
            <TabsTrigger value="create" className="flex items-center space-x-2">
              <HomeIcon className="w-4 h-4" />
              <span>Create</span>
            </TabsTrigger>
            <TabsTrigger value="gallery" className="flex items-center space-x-2">
              <Image className="w-4 h-4" />
              <span>Gallery</span>
            </TabsTrigger>
            <TabsTrigger value="manage" className="flex items-center space-x-2">
              <Folder className="w-4 h-4" />
              <span>Manage</span>
            </TabsTrigger>
          </TabsList>
          
          <TabsContent value="create">
            <div className="grid grid-cols-1 lg:grid-cols-12 gap-8">
              <div className="lg:col-span-4 space-y-8">
                <InputPanel onGenerate={handleGenerate} isLoading={isLoading} />
                <HistoryPanel onSelectLayout={handleSelectLayout} />
              </div>
              
              <div className="lg:col-span-8">
                <OutputPanel 
                  generatedCode={currentCode}
                  title={currentTitle}
                  isReady={isReady}
                  onLayoutImproved={handleLayoutImproved}
                  activeTab={outputTab}
                  onTabChange={setOutputTab}
                  currentLayoutId={currentLayoutId}
                />
              </div>
            </div>
          </TabsContent>
          
          <TabsContent value="gallery">
            <div className="grid grid-cols-1 lg:grid-cols-12 gap-8">
              <div className="lg:col-span-4">
                <Gallery onSelectLayout={handleSelectLayout} />
              </div>
              
              <div className="lg:col-span-8">
                <OutputPanel 
                  generatedCode={currentCode}
                  title={currentTitle}
                  isReady={isReady}
                  onLayoutImproved={handleLayoutImproved}
                  activeTab={outputTab}
                  onTabChange={setOutputTab}
                  currentLayoutId={currentLayoutId}
                />
              </div>
            </div>
          </TabsContent>
          
          <TabsContent value="manage">
            <div className="grid grid-cols-1 lg:grid-cols-12 gap-8">
              <div className="lg:col-span-4">
                <ProjectManagement 
                  onSelectLayout={handleSelectLayoutForManagement}
                  currentLayout={selectedLayoutForManagement}
                />
              </div>
              
              <div className="lg:col-span-8">
                <OutputPanel 
                  generatedCode={selectedLayoutForManagement?.generatedCode || currentCode}
                  title={selectedLayoutForManagement?.title || currentTitle}
                  isReady={!!(selectedLayoutForManagement || isReady)}
                  onLayoutImproved={handleLayoutImproved}
                  activeTab={outputTab}
                  onTabChange={setOutputTab}
                  currentLayoutId={selectedLayoutForManagement?.id || currentLayoutId}
                />
              </div>
            </div>
          </TabsContent>
        </Tabs>
      </div>

      <Footer />
      
      <LoadingModal open={isLoading} onCancel={handleCancelGeneration} />
      
      {/* AI Design Assistant Chatbot */}
      <DesignAssistant 
        currentCode={currentCode}
        onCodeGenerate={handleAssistantCodeGenerate}
        onCodeImprove={handleAssistantCodeImprove}
        onSwitchToPreview={() => setOutputTab("preview")}
      />
    </div>
  );
}<|MERGE_RESOLUTION|>--- conflicted
+++ resolved
@@ -35,23 +35,17 @@
   const queryClient = useQueryClient();
 
   const generateFromTextMutation = useMutation({
-<<<<<<< HEAD
+
     mutationFn: async ({ description, additionalContext, isPublic, categoryId }: { description: string; additionalContext?: string; isPublic?: boolean; categoryId?: number }) => {
-=======
-    mutationFn: async ({ description, additionalContext, isPublic }: { description: string; additionalContext?: string; isPublic?: boolean }) => {
->>>>>>> 9c2f7a3a
+
       const controller = new AbortController();
       setAbortController(controller);
       
       const response = await apiRequest("POST", "/api/generate-from-text", {
         description,
         additionalContext,
-<<<<<<< HEAD
         isPublic: isPublic || false,
         categoryId,
-=======
-        isPublic,
->>>>>>> 9c2f7a3a
       }, controller.signal);
       return response.json();
     },
@@ -86,11 +80,8 @@
   });
 
   const generateFromImageMutation = useMutation({
-<<<<<<< HEAD
+
     mutationFn: async ({ file, additionalContext, isPublic, categoryId }: { file: File; additionalContext?: string; isPublic?: boolean; categoryId?: number }) => {
-=======
-    mutationFn: async ({ file, additionalContext, isPublic }: { file: File; additionalContext?: string; isPublic?: boolean }) => {
->>>>>>> 9c2f7a3a
       const controller = new AbortController();
       setAbortController(controller);
       
@@ -99,14 +90,11 @@
       if (additionalContext) {
         formData.append("additionalContext", additionalContext);
       }
-<<<<<<< HEAD
+
       formData.append("isPublic", String(isPublic || false));
       if (categoryId) {
         formData.append("categoryId", String(categoryId));
-=======
-      if (isPublic !== undefined) {
-        formData.append("isPublic", String(isPublic));
->>>>>>> 9c2f7a3a
+
       }
 
       // Use authenticated fetch with JWT token for file uploads
@@ -211,32 +199,23 @@
     additionalContext?: string; 
     file?: File;
     isPublic?: boolean;
-<<<<<<< HEAD
     categoryId?: number;
-=======
->>>>>>> 9c2f7a3a
+
   }) => {
     if (data.type === 'text' && data.description) {
       generateFromTextMutation.mutate({
         description: data.description,
         additionalContext: data.additionalContext,
-<<<<<<< HEAD
         isPublic: data.isPublic,
         categoryId: data.categoryId,
-=======
-        isPublic: data.isPublic ?? false,
->>>>>>> 9c2f7a3a
       });
     } else if (data.type === 'image' && data.file) {
       generateFromImageMutation.mutate({
         file: data.file,
         additionalContext: data.additionalContext,
-<<<<<<< HEAD
         isPublic: data.isPublic,
         categoryId: data.categoryId,
-=======
-        isPublic: data.isPublic ?? false,
->>>>>>> 9c2f7a3a
+
       });
     }
   };
@@ -269,20 +248,12 @@
     queryClient.invalidateQueries({ queryKey: ["/api/layouts"] });
   };
 
-<<<<<<< HEAD
   const handleAssistantCodeGenerate = (description: string, additionalContext?: string, isPublic?: boolean, categoryId?: number) => {
     generateFromTextMutation.mutate({
       description,
       additionalContext,
       isPublic: isPublic ?? false, // Default to private if not specified
       categoryId,
-=======
-  const handleAssistantCodeGenerate = (description: string, additionalContext?: string, isPublic?: boolean) => {
-    generateFromTextMutation.mutate({
-      description,
-      additionalContext,
-      isPublic: isPublic ?? false,
->>>>>>> 9c2f7a3a
     });
   };
 
