--- conflicted
+++ resolved
@@ -5,24 +5,18 @@
 import { Label } from "@/components/ui/label";
 import { Tabs, TabsContent, TabsList, TabsTrigger } from "@/components/ui/tabs";
 import { Card, CardContent } from "@/components/ui/card";
-<<<<<<< HEAD
+
 import { Switch } from "@/components/ui/switch";
 import { Select, SelectContent, SelectItem, SelectTrigger, SelectValue } from "@/components/ui/select";
 import { Upload, Pen, CloudUpload, Wand2, Eye, EyeOff, Tag } from "lucide-react";
-=======
-import { Upload, Pen, CloudUpload, Wand2, Eye, EyeOff } from "lucide-react";
->>>>>>> 9c2f7a3a
+
 import { useToast } from "@/hooks/use-toast";
 import { PromptExamples } from "./prompt-examples";
 import { apiRequest } from "@/lib/queryClient";
 import type { Category } from "@shared/schema";
 
 interface InputPanelProps {
-<<<<<<< HEAD
   onGenerate: (data: { type: 'text' | 'image'; description?: string; additionalContext?: string; file?: File; isPublic?: boolean; categoryId?: number }) => void;
-=======
-  onGenerate: (data: { type: 'text' | 'image'; description?: string; additionalContext?: string; file?: File; isPublic?: boolean }) => void;
->>>>>>> 9c2f7a3a
   isLoading: boolean;
 }
 
@@ -33,10 +27,7 @@
   const [selectedFile, setSelectedFile] = useState<File | null>(null);
   const [dragActive, setDragActive] = useState(false);
   const [isPublic, setIsPublic] = useState(false);
-<<<<<<< HEAD
   const [selectedCategory, setSelectedCategory] = useState<number | null>(null);
-=======
->>>>>>> 9c2f7a3a
   const fileInputRef = useRef<HTMLInputElement>(null);
   const { toast } = useToast();
 
@@ -115,10 +106,7 @@
         file: selectedFile,
         additionalContext,
         isPublic,
-<<<<<<< HEAD
         categoryId: selectedCategory,
-=======
->>>>>>> 9c2f7a3a
       });
     } else {
       if (!description.trim()) {
@@ -134,10 +122,8 @@
         description,
         additionalContext,
         isPublic,
-<<<<<<< HEAD
         categoryId: selectedCategory,
-=======
->>>>>>> 9c2f7a3a
+
       });
     }
   };
@@ -240,7 +226,7 @@
             />
           </div>
 
-<<<<<<< HEAD
+
           {/* Category Selection */}
           <div className="mt-6">
             <Label className="text-base font-semibold text-foreground flex items-center gap-2">
@@ -296,32 +282,6 @@
                 className="data-[state=checked]:bg-green-500"
               />
             </div>
-=======
-          {/* Public/Private Toggle */}
-          <div className="flex items-center justify-between mt-6 p-4 bg-muted/30 rounded-xl border">
-            <div className="flex items-center space-x-3">
-              <Label htmlFor="visibility-toggle" className="text-sm font-medium">
-                Layout Visibility
-              </Label>
-              <span className="text-xs text-muted-foreground">
-                {isPublic ? "Everyone can see this layout in Gallery" : "Only visible in your personal history"}
-              </span>
-            </div>
-            <Button
-              id="visibility-toggle"
-              variant="ghost"
-              size="sm"
-              onClick={() => setIsPublic(!isPublic)}
-              className={`flex items-center gap-2 px-3 py-2 text-sm font-medium ${
-                isPublic 
-                  ? 'text-green-600 hover:text-green-700 dark:text-green-400 hover:bg-green-50 dark:hover:bg-green-950' 
-                  : 'text-muted-foreground hover:text-foreground hover:bg-muted'
-              }`}
-            >
-              {isPublic ? <Eye className="w-4 h-4" /> : <EyeOff className="w-4 h-4" />}
-              {isPublic ? 'Public' : 'Private'}
-            </Button>
->>>>>>> 9c2f7a3a
           </div>
 
           <Button 
