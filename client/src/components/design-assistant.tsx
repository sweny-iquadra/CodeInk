import { useState, useRef, useEffect } from "react";
import { useMutation, useQuery } from "@tanstack/react-query";
import { apiRequest } from "@/lib/queryClient";
import { Button } from "@/components/ui/button";
import { Input } from "@/components/ui/input";
import { Card, CardContent, CardHeader, CardTitle } from "@/components/ui/card";
import { ScrollArea } from "@/components/ui/scroll-area";
import { Badge } from "@/components/ui/badge";
import { Separator } from "@/components/ui/separator";
import { Select, SelectContent, SelectItem, SelectTrigger, SelectValue } from "@/components/ui/select";
import { Label } from "@/components/ui/label";
import { Switch } from "@/components/ui/switch";
import { useToast } from "@/hooks/use-toast";
import { 
  Bot, 
  User, 
  Send, 
  Wand2, 
  Lightbulb, 
  Code, 
  Sparkles,
  Loader2,
  MessageSquare,
  X,
  Minimize2,
  Eye,
<<<<<<< HEAD
  EyeOff,
  Tag
=======
  EyeOff
>>>>>>> 9c2f7a3a
} from "lucide-react";
import type { Category } from "@shared/schema";

interface Message {
  id: string;
  content: string;
  sender: 'user' | 'assistant';
  timestamp: Date;
  suggestions?: string[];
  actionType?: 'generate' | 'improve' | 'recommend';
  actionData?: any;
}

interface DesignAssistantProps {
  currentCode?: string;
<<<<<<< HEAD
  onCodeGenerate?: (description: string, additionalContext?: string, isPublic?: boolean, categoryId?: number) => void;
=======
  onCodeGenerate?: (description: string, additionalContext?: string, isPublic?: boolean) => void;
>>>>>>> 9c2f7a3a
  onCodeImprove?: (feedback: string) => void;
  onSwitchToPreview?: () => void;
}

export function DesignAssistant({ 
  currentCode, 
  onCodeGenerate, 
  onCodeImprove,
  onSwitchToPreview
}: DesignAssistantProps) {
  const [isOpen, setIsOpen] = useState(false);
  const [messages, setMessages] = useState<Message[]>([
    {
      id: "welcome",
      content: "Hi! I'm CodeGenie, your AI design companion. I can instantly create layouts, provide design feedback, and recommend frameworks. Just describe what you want to build and I'll generate it immediately!",
      sender: "assistant",
      timestamp: new Date(),
      suggestions: [
        "Create a landing page for my restaurant",
        "Build a dashboard for analytics", 
        "Design a portfolio website",
        "Make an e-commerce product page"
      ]
    }
  ]);
  const [inputValue, setInputValue] = useState("");
  const [isExpanded, setIsExpanded] = useState(false);
  const [isPublic, setIsPublic] = useState(false);
<<<<<<< HEAD
  const [selectedCategory, setSelectedCategory] = useState<number | null>(null);
=======
>>>>>>> 9c2f7a3a
  const scrollAreaRef = useRef<HTMLDivElement>(null);
  const { toast } = useToast();

  // Get categories for dropdown
  const { data: categories = [] } = useQuery({
    queryKey: ["/api/categories"],
    queryFn: async () => {
      const response = await apiRequest("GET", "/api/categories");
      return await response.json();
    }
  });

  const chatMutation = useMutation({
    mutationFn: async ({ message, currentLayout, conversationHistory }: {
      message: string;
      currentLayout?: string;
      conversationHistory?: Array<{ content: string; sender: 'user' | 'assistant' }>;
    }) => {
      const response = await apiRequest("POST", "/api/design-assistant/chat", {
        message,
        currentLayout,
        conversationHistory
      });
      return response.json();
    },
    onSuccess: (data) => {
      const assistantMessage: Message = {
        id: `assistant-${Date.now()}`,
        content: data.response,
        sender: "assistant",
        timestamp: new Date(),
        suggestions: data.suggestions,
        actionType: data.actionType,
        actionData: data.actionData
      };
      setMessages(prev => [...prev, assistantMessage]);

      // Auto-execute actions for better interactivity
      if (data.actionType === 'generate' && data.actionData) {
        // Immediately trigger code generation for instant results
        setTimeout(() => {
          handleActionClick(assistantMessage);
        }, 500); // Quick execution for immediate feedback
      }
    },
    onError: (error) => {
      toast({
        variant: "destructive",
        title: "Error",
        description: "Failed to get response from AI assistant"
      });
    }
  });

  const frameworkMutation = useMutation({
    mutationFn: async (requirements: string) => {
      const response = await apiRequest("POST", "/api/design-assistant/framework-recommendation", {
        requirements
      });
      return response.json();
    },
    onSuccess: (data) => {
      const assistantMessage: Message = {
        id: `framework-${Date.now()}`,
        content: `Based on your requirements, I recommend **${data.framework.toUpperCase()}**:\n\n${data.reasoning}\n\n**Alternatives:**\n${data.alternatives.map((alt: any) => `• **${alt.name}**: ${alt.reason}`).join('\n')}`,
        sender: "assistant",
        timestamp: new Date(),
        actionType: "recommend",
        actionData: data
      };
      setMessages(prev => [...prev, assistantMessage]);
    }
  });

  const analyzeMutation = useMutation({
    mutationFn: async (htmlCode: string) => {
      const response = await apiRequest("POST", "/api/design-assistant/analyze-layout", {
        htmlCode
      });
      return response.json();
    },
    onSuccess: (data) => {
      const assistantMessage: Message = {
        id: `analysis-${Date.now()}`,
        content: `**Layout Analysis** (Priority: ${data.priority}):\n\n${data.reasoning}\n\n**Suggested Improvements:**\n${data.improvements.map((improvement: string) => `• ${improvement}`).join('\n')}`,
        sender: "assistant",
        timestamp: new Date(),
        actionType: "improve",
        actionData: data
      };
      setMessages(prev => [...prev, assistantMessage]);
    }
  });

  const handleSendMessage = async () => {
    if (!inputValue.trim()) return;

    const userMessage: Message = {
      id: `user-${Date.now()}`,
      content: inputValue,
      sender: "user",
      timestamp: new Date()
    };

    setMessages(prev => [...prev, userMessage]);
    setInputValue("");

    // Prepare conversation history for context
    const conversationHistory = messages.slice(-5).map(msg => ({
      content: msg.content,
      sender: msg.sender
    }));

    await chatMutation.mutateAsync({
      message: inputValue,
      currentLayout: currentCode,
      conversationHistory
    });
  };

  const handleSuggestionClick = (suggestion: string) => {
    setInputValue(suggestion);
    // Auto-scroll to bottom to show the input with the suggestion
    setTimeout(() => {
      if (scrollAreaRef.current) {
        // Find the scrollable element inside ScrollArea
        const scrollElement = scrollAreaRef.current.querySelector('[data-radix-scroll-area-viewport]');
        if (scrollElement) {
          scrollElement.scrollTop = scrollElement.scrollHeight;
        }
      }
    }, 100);
  };

  const handleActionClick = (message: Message) => {
    const { actionType, actionData } = message;

    switch (actionType) {
      case 'generate':
        if (onCodeGenerate && actionData?.description) {
<<<<<<< HEAD
          onCodeGenerate(actionData.description, actionData.additionalContext, isPublic, selectedCategory);
=======
          onCodeGenerate(actionData.description, actionData.additionalContext, isPublic);
>>>>>>> 9c2f7a3a
          // Switch to preview mode for live preview
          if (onSwitchToPreview) {
            setTimeout(() => onSwitchToPreview(), 100);
          }
          toast({
            title: "🎨 Generating Layout",
            description: "Creating your layout based on our conversation..."
          });
          
          // Add a system message to show generation is in progress
          const systemMessage: Message = {
            id: `system-${Date.now()}`,
            content: "🔄 Generating your layout now... This will appear in the preview once complete!",
            sender: "assistant",
            timestamp: new Date()
          };
          setMessages(prev => [...prev, systemMessage]);
        }
        break;
      
      case 'improve':
        if (onCodeImprove && currentCode) {
          // Use the feedback from actionData or a generic improvement request
          const improvementFeedback = actionData?.feedback || actionData?.improvements?.join('. ') || 'Improve design and user experience';
          onCodeImprove(improvementFeedback);
          // Switch to preview mode for live preview
          if (onSwitchToPreview) {
            setTimeout(() => onSwitchToPreview(), 100);
          }
          toast({
            title: "✨ Improving Layout",
            description: "Enhancing your current layout with AI suggestions..."
          });
          
          // Add real-time improvement suggestions based on the action data
          const improvementSuggestions = actionData?.improvements || [
            "Enhanced color scheme and visual hierarchy",
            "Improved responsive design for mobile devices", 
            "Better accessibility with proper ARIA labels",
            "Optimized layout spacing and typography",
            "Added interactive elements and hover effects"
          ];

          // Add a system message with real-time improvement suggestions
          const systemMessage: Message = {
            id: `system-${Date.now()}`,
            content: "🔄 Applying improvements to your layout... Here's what I'm enhancing:",
            sender: "assistant",
            timestamp: new Date(),
            suggestions: improvementSuggestions,
            actionType: undefined // No action needed for progress message
          };
          setMessages(prev => [...prev, systemMessage]);

          // Add progressive updates to show real-time improvement status
          setTimeout(() => {
            const progressMessage: Message = {
              id: `progress-${Date.now()}`,
              content: "🎨 Enhancing visual design and color scheme...",
              sender: "assistant",
              timestamp: new Date(),
              suggestions: ["Improving color contrast", "Enhancing typography", "Refining visual hierarchy"]
            };
            setMessages(prev => [...prev, progressMessage]);
          }, 2000);

          setTimeout(() => {
            const progressMessage2: Message = {
              id: `progress2-${Date.now()}`,
              content: "📱 Optimizing responsive layout for all devices...",
              sender: "assistant",
              timestamp: new Date(),
              suggestions: ["Mobile-first breakpoints", "Tablet optimization", "Desktop enhancements"]
            };
            setMessages(prev => [...prev, progressMessage2]);
          }, 4000);

          setTimeout(() => {
            const progressMessage3: Message = {
              id: `progress3-${Date.now()}`,
              content: "♿ Improving accessibility and user experience...",
              sender: "assistant",
              timestamp: new Date(),
              suggestions: ["Adding ARIA labels", "Keyboard navigation", "Screen reader compatibility"]
            };
            setMessages(prev => [...prev, progressMessage3]);
          }, 6000);

          // Add a follow-up message after a delay to show completion
          setTimeout(() => {
            const completionMessage: Message = {
              id: `completion-${Date.now()}`,
              content: "✅ Layout improvements applied successfully! Your design now has enhanced visual appeal, better responsiveness, and improved accessibility.",
              sender: "assistant",
              timestamp: new Date(),
              suggestions: [
                "Further enhance animations and interactions",
                "Add more advanced components",
                "Optimize for performance",
                "Enhance content organization"
              ]
            };
            setMessages(prev => [...prev, completionMessage]);
          }, 8000); // Show after 8 seconds to allow improvement to complete

        } else if (!currentCode) {
          toast({
            variant: "destructive",
            title: "No Code to Improve",
            description: "Please generate a layout first before applying improvements."
          });
        }
        break;
      
      case 'recommend':
        toast({
          title: "📋 Framework Recommendation",
          description: `${actionData?.framework?.toUpperCase()} is recommended for your project`
        });
        break;
    }
  };

  const handleQuickAnalyze = () => {
    if (currentCode) {
      analyzeMutation.mutate(currentCode);
      toast({
        title: "Analyzing Layout",
        description: "Getting design feedback for your current layout..."
      });
    }
  };

  const handleKeyPress = (e: React.KeyboardEvent) => {
    if (e.key === 'Enter' && !e.shiftKey) {
      e.preventDefault();
      handleSendMessage();
    }
  };

  useEffect(() => {
    // Auto-scroll to bottom when messages update
    const scrollToBottom = () => {
      if (scrollAreaRef.current) {
        // Find the scrollable element inside ScrollArea
        const scrollElement = scrollAreaRef.current.querySelector('[data-radix-scroll-area-viewport]');
        if (scrollElement) {
          scrollElement.scrollTop = scrollElement.scrollHeight;
        }
      }
    };
    
    // Use timeout to ensure DOM is updated
    const timeoutId = setTimeout(scrollToBottom, 100);
    
    return () => clearTimeout(timeoutId);
  }, [messages]);

  // Chat icon button when not open
  if (!isOpen) {
    return (
      <div className="fixed bottom-6 right-6 z-50">
        <Button
          onClick={() => setIsOpen(true)}
          className="h-14 w-14 rounded-full bg-gradient-to-r from-violet-600 to-purple-600 hover:from-violet-700 hover:to-purple-700 text-white shadow-lg hover:shadow-xl transition-all duration-200 group"
        >
          <div className="relative">
            <MessageSquare className="h-6 w-6" />
            <div className="absolute -top-1 -right-1 h-3 w-3 bg-green-500 rounded-full animate-pulse" />
          </div>
        </Button>
        {/* Tooltip */}
        <div className="absolute bottom-full right-0 mb-2 opacity-0 group-hover:opacity-100 transition-opacity">
          <div className="bg-gray-900 text-white text-xs rounded px-2 py-1 whitespace-nowrap">
            CodeGenie - AI Helper
          </div>
        </div>
      </div>
    );
  }

  return (
    <Card className="fixed bottom-6 right-6 w-96 h-[600px] shadow-xl border-2 border-violet-200 dark:border-violet-800 flex flex-col">
      <CardHeader className="pb-3 bg-gradient-to-r from-violet-50 to-purple-50 dark:from-violet-950 dark:to-purple-950">
        <div className="flex items-center justify-between">
          <div className="flex items-center space-x-2">
            <div className="relative">
              <Bot className="h-6 w-6 text-violet-600 dark:text-violet-400" />
              <Sparkles className="h-3 w-3 text-yellow-500 absolute -top-1 -right-1" />
            </div>
            <CardTitle className="text-lg text-violet-900 dark:text-violet-100">CodeGenie</CardTitle>
          </div>
          <div className="flex space-x-1">
            {currentCode && (
              <Button 
                variant="ghost" 
                size="sm"
                onClick={handleQuickAnalyze}
                disabled={analyzeMutation.isPending}
                title="Analyze current layout"
                className="text-violet-600 hover:text-violet-800 dark:text-violet-400 dark:hover:text-violet-200"
              >
                {analyzeMutation.isPending ? (
                  <Loader2 className="h-4 w-4 animate-spin" />
                ) : (
                  <Lightbulb className="h-4 w-4" />
                )}
              </Button>
            )}
            <Button 
              variant="ghost" 
              size="sm"
              onClick={() => setIsOpen(false)}
              className="text-violet-600 hover:text-violet-800 dark:text-violet-400 dark:hover:text-violet-200"
            >
              <X className="h-4 w-4" />
            </Button>
          </div>
        </div>
      </CardHeader>

      <ScrollArea className="flex-1 p-4" ref={scrollAreaRef}>
        <div className="space-y-4">
          {messages.map((message) => (
            <div
              key={message.id}
              className={`flex ${message.sender === 'user' ? 'justify-end' : 'justify-start'}`}
            >
              <div className={`max-w-[85%] ${message.sender === 'user' ? 'order-2' : 'order-1'}`}>
                <div className="flex items-center space-x-2 mb-1">
                  {message.sender === 'assistant' ? (
                    <Bot className="h-4 w-4 text-violet-600 dark:text-violet-400" />
                  ) : (
                    <User className="h-4 w-4 text-blue-600 dark:text-blue-400" />
                  )}
                  <span className="text-xs text-gray-500 dark:text-gray-400">
                    {message.timestamp.toLocaleTimeString([], { hour: '2-digit', minute: '2-digit' })}
                  </span>
                </div>
                <div
                  className={`rounded-lg p-3 ${
                    message.sender === 'user'
                      ? 'bg-blue-600 text-white'
                      : 'bg-gray-100 dark:bg-gray-800 text-gray-900 dark:text-gray-100'
                  }`}
                >
                  <div className="whitespace-pre-wrap text-sm">{message.content}</div>
                  
                  {message.suggestions && message.suggestions.length > 0 && (
                    <div className="mt-3 space-y-2">
                      <Separator className="my-2" />
                      <div className="text-xs font-medium text-gray-600 dark:text-gray-400">Quick suggestions:</div>
                      {message.suggestions.map((suggestion, idx) => (
                        <Button
                          key={idx}
                          variant="outline"
                          size="sm"
                          onClick={() => handleSuggestionClick(suggestion)}
                          className="w-full text-left justify-start text-xs h-auto p-2 bg-white dark:bg-gray-700 hover:bg-gray-50 dark:hover:bg-gray-600 whitespace-normal break-words"
                        >
                          <span className="block w-full text-left leading-relaxed">
                            {suggestion}
                          </span>
                        </Button>
                      ))}
                    </div>
                  )}

                  {message.actionType && message.actionData && (
                    <div className="mt-3">
                      <Separator className="my-2" />
                      <Button
                        variant="outline"
                        size="sm"
                        onClick={() => handleActionClick(message)}
                        className="w-full bg-violet-50 dark:bg-violet-950 text-violet-700 dark:text-violet-300 hover:bg-violet-100 dark:hover:bg-violet-900"
                      >
                        {message.actionType === 'generate' && <Wand2 className="h-4 w-4 mr-2" />}
                        {message.actionType === 'improve' && <Code className="h-4 w-4 mr-2" />}
                        {message.actionType === 'recommend' && <Lightbulb className="h-4 w-4 mr-2" />}
                        {message.actionType === 'generate' && 'Generate Layout'}
                        {message.actionType === 'improve' && 'Apply Improvements'}
                        {message.actionType === 'recommend' && 'View Details'}
                      </Button>
                    </div>
                  )}
                </div>
              </div>
            </div>
          ))}
          
          {chatMutation.isPending && (
            <div className="flex justify-start">
              <div className="max-w-[85%]">
                <div className="flex items-center space-x-2 mb-1">
                  <Bot className="h-4 w-4 text-violet-600 dark:text-violet-400" />
                  <span className="text-xs text-gray-500 dark:text-gray-400">typing...</span>
                </div>
                <div className="bg-gray-100 dark:bg-gray-800 rounded-lg p-3">
                  <div className="flex space-x-1">
                    <div className="w-2 h-2 bg-gray-400 rounded-full animate-bounce"></div>
                    <div className="w-2 h-2 bg-gray-400 rounded-full animate-bounce" style={{ animationDelay: '0.1s' }}></div>
                    <div className="w-2 h-2 bg-gray-400 rounded-full animate-bounce" style={{ animationDelay: '0.2s' }}></div>
                  </div>
                </div>
              </div>
            </div>
          )}
        </div>
      </ScrollArea>

      <div className="p-4 border-t border-gray-200 dark:border-gray-700">
<<<<<<< HEAD
        {/* Category Selection */}
        <div className="mb-3">
          <Label className="text-xs font-medium text-muted-foreground flex items-center gap-1 mb-2">
            <Tag className="w-3 h-3" />
            Category
          </Label>
          <Select value={selectedCategory?.toString() || "none"} onValueChange={(value) => setSelectedCategory(value === "none" ? null : parseInt(value))}>
            <SelectTrigger className="h-8 text-xs">
              <SelectValue placeholder="Choose category..." />
            </SelectTrigger>
            <SelectContent>
              <SelectItem value="none">No Category</SelectItem>
              {categories.map((category) => (
                <SelectItem key={category.id} value={category.id.toString()}>
                  <div className="flex items-center gap-2">
                    <div 
                      className="w-2 h-2 rounded-full" 
                      style={{ backgroundColor: category.color }}
                    />
                    {category.name}
                  </div>
                </SelectItem>
              ))}
            </SelectContent>
          </Select>
        </div>

=======
>>>>>>> 9c2f7a3a
        {/* Public/Private Toggle */}
        <div className="flex items-center justify-between mb-3">
          <span className="text-sm font-medium text-foreground">Generated Layout Visibility</span>
          <Button
            variant="ghost"
            size="sm"
            onClick={() => setIsPublic(!isPublic)}
            className={`flex items-center gap-2 px-3 py-1 text-sm ${
              isPublic 
                ? 'text-green-600 hover:text-green-700 dark:text-green-400' 
                : 'text-muted-foreground hover:text-foreground'
            }`}
          >
            {isPublic ? <Eye className="w-4 h-4" /> : <EyeOff className="w-4 h-4" />}
            {isPublic ? 'Public' : 'Private'}
          </Button>
        </div>
        
        <div className="flex space-x-2">
          <Input
            value={inputValue}
            onChange={(e) => setInputValue(e.target.value)}
            onKeyPress={handleKeyPress}
            placeholder="Describe your layout idea..."
            className="flex-1"
            disabled={chatMutation.isPending}
          />
          <Button 
            onClick={handleSendMessage}
            disabled={!inputValue.trim() || chatMutation.isPending}
            className="bg-violet-600 hover:bg-violet-700 text-white"
          >
            {chatMutation.isPending ? (
              <Loader2 className="h-4 w-4 animate-spin" />
            ) : (
              <Send className="h-4 w-4" />
            )}
          </Button>
        </div>
      </div>
    </Card>
  );
}<|MERGE_RESOLUTION|>--- conflicted
+++ resolved
@@ -24,12 +24,8 @@
   X,
   Minimize2,
   Eye,
-<<<<<<< HEAD
   EyeOff,
   Tag
-=======
-  EyeOff
->>>>>>> 9c2f7a3a
 } from "lucide-react";
 import type { Category } from "@shared/schema";
 
@@ -45,11 +41,7 @@
 
 interface DesignAssistantProps {
   currentCode?: string;
-<<<<<<< HEAD
   onCodeGenerate?: (description: string, additionalContext?: string, isPublic?: boolean, categoryId?: number) => void;
-=======
-  onCodeGenerate?: (description: string, additionalContext?: string, isPublic?: boolean) => void;
->>>>>>> 9c2f7a3a
   onCodeImprove?: (feedback: string) => void;
   onSwitchToPreview?: () => void;
 }
@@ -78,11 +70,7 @@
   const [inputValue, setInputValue] = useState("");
   const [isExpanded, setIsExpanded] = useState(false);
   const [isPublic, setIsPublic] = useState(false);
-<<<<<<< HEAD
   const [selectedCategory, setSelectedCategory] = useState<number | null>(null);
-=======
->>>>>>> 9c2f7a3a
-  const scrollAreaRef = useRef<HTMLDivElement>(null);
   const { toast } = useToast();
 
   // Get categories for dropdown
@@ -222,11 +210,7 @@
     switch (actionType) {
       case 'generate':
         if (onCodeGenerate && actionData?.description) {
-<<<<<<< HEAD
           onCodeGenerate(actionData.description, actionData.additionalContext, isPublic, selectedCategory);
-=======
-          onCodeGenerate(actionData.description, actionData.additionalContext, isPublic);
->>>>>>> 9c2f7a3a
           // Switch to preview mode for live preview
           if (onSwitchToPreview) {
             setTimeout(() => onSwitchToPreview(), 100);
@@ -539,7 +523,7 @@
       </ScrollArea>
 
       <div className="p-4 border-t border-gray-200 dark:border-gray-700">
-<<<<<<< HEAD
+
         {/* Category Selection */}
         <div className="mb-3">
           <Label className="text-xs font-medium text-muted-foreground flex items-center gap-1 mb-2">
@@ -567,8 +551,6 @@
           </Select>
         </div>
 
-=======
->>>>>>> 9c2f7a3a
         {/* Public/Private Toggle */}
         <div className="flex items-center justify-between mb-3">
           <span className="text-sm font-medium text-foreground">Generated Layout Visibility</span>
